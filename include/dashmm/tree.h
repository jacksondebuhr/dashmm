--- conflicted
+++ resolved
@@ -1962,13 +1962,7 @@
   /// \param global - the global counts
   /// \param len - the number of unform grid nodes
   void distribute_points(int num_ranks, const int *global, int len) {
-<<<<<<< HEAD
-		
-=======
-    /*
-    int *ret = new int[num_ranks]();
-
->>>>>>> a423dd3b
+
     const int *s = global; // Source counts
     const int *t = &global[len]; // Target counts
 
@@ -1985,16 +1979,16 @@
 
 		rank_map_ = new int [dim3_];
 		assert(rank_map_);
-
+/*
 		// Debug: hardcode in an alternating rank_map_ for 2 ranks
 		for(int i = 0; i < dim3_; ++i) {
 			rank_map_[i] = i % 2;
-		}
-
-		/* // Actuall thing that should work
+		}*/
+
+		// Actuall thing that should work
 		for(int i = 0; i < dim3_; ++i) {
 			rank_map_[i] = rm[i];
-		}*/
+		}
 
 		// see what rank map is
 		for(int i = 0; i < dim3_; ++i) {
@@ -2002,19 +1996,6 @@
 		}
 		std::cout << std::endl;
 
-
-<<<<<<< HEAD
-=======
-    delete [] cumulative;
-    delete [] ret;
-    */
-
-    rank_map_ = new int [dim3_];
-    assert(rank_map_);
-    for (int i = 0; i < len; ++i) {
-      rank_map_[i] = i % num_ranks;
-    }
->>>>>>> a423dd3b
   }
 
   /// Generate the mapping from uniform grid node to locality
