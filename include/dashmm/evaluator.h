--- conflicted
+++ resolved
@@ -308,15 +308,9 @@
     hpx_time_t distribute_begin = hpx_time_now();
     DAG *dag = tree->create_DAG();
     parms->distro.compute_distribution(*dag);
-<<<<<<< HEAD
-    //hpx_time_t distribute_end = hpx_time_now();
-    //double distribute_deltat = hpx_time_diff_us(distribute_begin,
-    //                                            distribute_end);
-=======
     hpx_time_t distribute_end = hpx_time_now();
     double distribute_deltat = hpx_time_diff_us(distribute_begin,
                                                 distribute_end);
->>>>>>> 2b292bc8
     //fprintf(stdout, "Evaluate: DAG creation and distribution: %lg [us]\n",
     //        distribute_deltat);
     // END DISTRIBUTE
